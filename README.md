# WARNING: Beta code! (But we're getting there :-)

## Table of Contents
- [Introduction](#introduction)
- [Prerequisites](#prerequisites)
- [Installation](#installation)
- [Nodes in this package](#nodes-in-this-package)
  - [General Information](#general-information)
  - [Light On/Off](#--light-onoff-a-light-that-can-be-switched-on-and-off-only)
  - [Dimmable Light](#--dimmable-light)
  - [Color Temperature Light](#--color-temperature-light)
  - [Color (HSV) Light](#--color-hsv-light)
  - [Color (RGB) Light](#--color-rgb-light)
  - [Outlet](#--outlet)
  - [Thermostat](#--thermostat)
  - [Window](#--window)
  - [Scene](#--scene)
  - [Vacuum](#--vacuum)
  - [Fan](#--fan)
  - [Management](#--management)
- [The config node](#the-config-node)
- [Google SmartHome Setup Instructions](#google-smarthome-setup-instructions)
- [Troubleshooting](#troubleshooting)
- [Credits](#credits)
- [Copyright and license](#copyright-and-license)

---
## Introduction

A collection of Node-RED nodes to control your smart home devices via Google Assistant.

---
## Prerequisites

1. You are going to need a 'real' SSL certificate e.g. from [Let’s Encrypt](https://letsencrypt.org/). The public key and the private key must copied to your Node-RED server, in a location where the Node-RED service can read them.
2. You also need to be able to forward TCP traffic coming in from the Internet to your Node-RED server on a port you
specify. This is not your full Node-RED server but a service started by `node-red-contrib-google-smarhome`, providing
only the functions needed by Google.
3. This package requires NodeJS version 7.6.0 at a minimum. If, during start of Node-RED, you get this warning, your version on NodeJS is too old:
`[warn] [node-red-contrib-google-smarthome/google-smarthome] SyntaxError: Unexpected token ( (line:30)`

---
## Installation
To install - change to your Node-RED user directory.

        cd ~/.node-red
        npm install node-red-contrib-google-smarthome

*Note:* This version can output a lot of debug messages on the console. These messages are optional.

---
## Nodes in this package
### General information
1. If `online` is set to `false` for a node, Google SmartHome is not going to be able to control the node. It will also show as `offline` in the Google Home app.
2. The nodes will do their best to convert incoming payload data to the required type. You can send a string of e.g. `ON` and it will be converted to `true`.
3. Topics must be either as stated below or prepended with one or more `/`. E.g. `my/topic/on`. The nodes only looks for the part after the last `/`, if any.

#### - Light On/Off (a light that can be switched on and off only)
`topic` can be `on`, `online` or something else.

If `topic` is `on` then `payload` must be boolean and tells the state of the light.

        msg.topic = 'on'
        msg.payload = true

If `topic` is `online` then `payload` must be boolean and tells the online state of the light.

        msg.topic = 'online'
        msg.payload = true

If `topic` is something else then `payload` must be an object and tells all the states of the light.

        msg.topic = 'set'
        msg.payload = {
          on: false,
          online: true
        }

#### - Dimmable Light
`topic` can be `on`, `online`, `brightness` or something else.

If `topic` is `on` then `payload` must be boolean and tells the state of the light.

        msg.topic = 'on'
        msg.payload = true

If `topic` is `online` then `payload` must be boolean and tells the online state of the light.

        msg.topic = 'online'
        msg.payload = true

If `topic` is `brightness` then `payload` must be a number and tells the brightness of the light. Range is 0 through 100.

        msg.topic = 'brightness'
        msg.payload = 75

If `topic` is something else then `payload` must be an object and tells all the states of the light.

        msg.topic = 'set'
        msg.payload = {
          on: false,
          online: true,
          brightness: 100
        }

#### - Color Temperature Light
`topic` can be `on`, `online`, `brightness`, `temperature` or something else.

If `topic` is `on` then `payload` must be boolean and tells the state of the light.

        msg.topic = 'on'
        msg.payload = true

If `topic` is `online` then `payload` must be boolean and tells the online state of the light.

        msg.topic = 'online'
        msg.payload = true

If `topic` is `brightness` then `payload` must be a number and tells the brightness of the light. Range is 0 through 100.

        msg.topic = 'brightness'
        msg.payload = 75

If `topic` is `temperature` then `payload` must be a number and tells the color temperature of the light. Range is 2000 through 6000.

        msg.topic = 'temperature'
        msg.payload = 3000


If `topic` is something else then `payload` must be an object and tells all the states of the light.

        msg.topic = 'set'
        msg.payload = {
          on: false,
          online: true,
          brightness: 100,
          temperature: 100
        }

Example flow:

        [{"id":"43870b89.3a30f4","type":"mqtt in","z":"1fdba310.d04cad","name":"","topic":"home/lamp/power","qos":"2","datatype":"auto","broker":"","x":310,"y":1640,"wires":[["45ed43ce.a1c31c"]]},{"id":"e099c1c7.36ea5","type":"mqtt out","z":"1fdba310.d04cad","name":"","topic":"home/lamp/set-power","qos":"","retain":"","broker":"","x":1260,"y":1640,"wires":[]},{"id":"45ed43ce.a1c31c","type":"change","z":"1fdba310.d04cad","name":"topic = on","rules":[{"t":"set","p":"topic","pt":"msg","to":"on","tot":"str"}],"action":"","property":"","from":"","to":"","reg":false,"x":540,"y":1640,"wires":[["d068a2c2.0e73a"]]},{"id":"295718c8.bc2448","type":"mqtt in","z":"1fdba310.d04cad","name":"","topic":"home/lamp/brightness","qos":"2","datatype":"auto","broker":"","x":320,"y":1680,"wires":[["a82a5960.98e028"]]},{"id":"a82a5960.98e028","type":"change","z":"1fdba310.d04cad","name":"topic = brightness","rules":[{"t":"set","p":"topic","pt":"msg","to":"brightness","tot":"str"}],"action":"","property":"","from":"","to":"","reg":false,"x":570,"y":1680,"wires":[["d068a2c2.0e73a"]]},{"id":"90c6be23.e6b76","type":"function","z":"1fdba310.d04cad","name":"Split","func":"return [\n    { payload: msg.payload.on },\n    { payload: msg.payload.brightness },\n    { payload: msg.payload.temperature },\n];","outputs":3,"noerr":0,"initialize":"","finalize":"","x":1050,"y":1680,"wires":[["e099c1c7.36ea5"],["57b812df.521b7c"],["d5b88148.ecde9"]],"outputLabels":["on","brightness","temperature"]},{"id":"57b812df.521b7c","type":"mqtt out","z":"1fdba310.d04cad","name":"","topic":"home/lamp/set-brightness","qos":"","retain":"","broker":"","x":1270,"y":1680,"wires":[]},{"id":"d068a2c2.0e73a","type":"google-light-temperature","z":"1fdba310.d04cad","client":"","name":"Example Colortemp Light","topic":"example-colortemp-light","passthru":false,"x":830,"y":1680,"wires":[["90c6be23.e6b76"]]},{"id":"e99a1c80.cbf9b","type":"mqtt in","z":"1fdba310.d04cad","name":"","topic":"home/lamp/colortemp","qos":"2","datatype":"auto","broker":"","x":320,"y":1720,"wires":[["e2b08d53.e775"]]},{"id":"e2b08d53.e775","type":"change","z":"1fdba310.d04cad","name":"topic = temperature","rules":[{"t":"set","p":"topic","pt":"msg","to":"temperature","tot":"str"}],"action":"","property":"","from":"","to":"","reg":false,"x":570,"y":1720,"wires":[["d068a2c2.0e73a"]]},{"id":"d5b88148.ecde9","type":"mqtt out","z":"1fdba310.d04cad","name":"","topic":"home/lamp/set-brightness","qos":"","retain":"","broker":"","x":1270,"y":1720,"wires":[]}]

#### - Color (HSV) Light
`topic` can be `on`, `online`, `brightness`, `hue`, `saturation`, `value` or something else.

If `topic` is `on` then `payload` must be boolean and tells the state of the light.

        msg.topic = 'on'
        msg.payload = true

If `topic` is `online` then `payload` must be boolean and tells the online state of the light.

        msg.topic = 'online'
        msg.payload = true

If `topic` is `brightness` then `payload` must be a number and tells the brightness of the light. Range is 0 through 100.

        msg.topic = 'brightness'
        msg.payload = 75

If `topic` is `hue` then `payload` must be a number and tells the hue of the light. Range is 0.0 through 360.0.

        msg.topic = 'hue'
        msg.payload = 120.0

If `topic` is `saturation` then `payload` must be a number and tells the saturation of the light. Range is 0.0 through 100.0.

        msg.topic = 'saturation'
        msg.payload = 100.0

If `topic` is `value` then `payload` must be a number and tells the value of the light. Range is 0.0 through 100.0.

        msg.topic = 'value'
        msg.payload = 100.0

If `topic` is something else then `payload` must be an object and tells all the states of the light.

        msg.topic = 'set'
        msg.payload = {
          on: false,
          online: true,
          brightness: 100,
          hue: 120.0,
          saturation: 100.0,
          value: 100.0
        }

#### - Color (RGB) Light
`topic` can be `on`, `online`, `brightness`, `rgb` or something else.

If `topic` is `on` then `payload` must be boolean and tells the state of the light.

        msg.topic = 'on'
        msg.payload = true

If `topic` is `online` then `payload` must be boolean and tells the online state of the light.

        msg.topic = 'online'
        msg.payload = true

If `topic` is `brightness` then `payload` must be a number and tells the brightness of the light. Range is 0 through 100.

        msg.topic = 'brightness'
        msg.payload = 75

If `topic` is `rgb` then `payload` must be a number and tells the RGB values of the light. Range is 0 through 16777215.

        msg.topic = 'rgb'
        msg.payload = 255

*Hint:* red = 16711680, green = 65280, blue = 255.

If `topic` is something else then `payload` must be an object and tells all the states of the light.

        msg.topic = 'set'
        msg.payload = {
          on: false,
          online: true,
          brightness: 100,
          rgb: 255,
        }

#### - Outlet
`topic` can be `on`, `online` or something else.

If `topic` is `on` then `payload` must be boolean and tells the state of the outlet.

        msg.topic = 'on'
        msg.payload = true

If `topic` is `online` then `payload` must be boolean and tells the online state of the outlet.

        msg.topic = 'online'
        msg.payload = true

If `topic` is something else then `payload` must be an object and tells both the on state as well as the online state of the outlet.

        msg.topic = 'set'
        msg.payload = {
          on: false,
          online: true
        }

Example flow:

        [{"id":"980e90e8.c7796","type":"mqtt in","z":"1fdba310.d04cad","name":"","topic":"home/outlet/power","qos":"2","datatype":"auto","broker":"","x":530,"y":460,"wires":[["6637f52f.da97cc"]]},{"id":"6f5daaf0.f5dce4","type":"mqtt out","z":"1fdba310.d04cad","name":"","topic":"home/outlet/set-power","qos":"","retain":"","broker":"","x":1340,"y":460,"wires":[]},{"id":"9eca40d3.9338b","type":"google-outlet","z":"1fdba310.d04cad","client":"","name":"Example Outlet","topic":"example","passthru":false,"x":940,"y":460,"wires":[["48723761.d78bb8"]]},{"id":"6637f52f.da97cc","type":"change","z":"1fdba310.d04cad","name":"topic = on","rules":[{"t":"set","p":"topic","pt":"msg","to":"on","tot":"str"}],"action":"","property":"","from":"","to":"","reg":false,"x":740,"y":460,"wires":[["9eca40d3.9338b"]]},{"id":"48723761.d78bb8","type":"function","z":"1fdba310.d04cad","name":"Split","func":"return [\n    { payload: msg.payload.on },\n];","outputs":1,"noerr":0,"x":1130,"y":460,"wires":[["6f5daaf0.f5dce4"]],"outputLabels":["on"]}]

#### - Thermostat
`topic` can be `thermostatTemperatureAmbient`, `thermostatTemperatureSetpoint` or something else.

If `topic` is `thermostatTemperatureAmbient` then `payload` must be a float and indicates the current ambient (room) temperature.

        msg.topic = 'thermostatTemperatureAmbient'
        msg.payload = 21.5

If `topic` is `thermostatTemperatureSetpoint` then `payload` must be a float and indicates the target temperature of the thermostat.

        msg.topic = 'thermostatTemperatureSetpoint'
        msg.payload = 20.0

If `topic` is `online` then `payload` must be boolean and tells the online state of the thermostat.

        msg.topic = 'online'
        msg.payload = true

If `topic` is something else then `payload` must be an object and tells the online state, ambient and target temperature of the thermostate.

        msg.topic = 'set'
        msg.payload = {
          thermostatTemperatureAmbient: 21.5,
          thermostatTemperatureSetpoint: 20.0,
          online: true
        }

Example flow:

        [{"id":"891efa41.8e8308","type":"google-thermostat","z":"1fdba310.d04cad","client":"","name":"Example Thermostat","topic":"example","passthru":false,"x":940,"y":740,"wires":[["cdfe8ddc.ab3c6"]]},{"id":"3086bc12.910434","type":"change","z":"1fdba310.d04cad","name":"topic = thermostatTemperatureAmbient","rules":[{"t":"set","p":"topic","pt":"msg","to":"thermostatTemperatureAmbient","tot":"str"}],"action":"","property":"","from":"","to":"","reg":false,"x":650,"y":720,"wires":[["891efa41.8e8308"]]},{"id":"1344bd56.a60ac3","type":"change","z":"1fdba310.d04cad","name":"topic = thermostatTemperatureSetpoint","rules":[{"t":"set","p":"topic","pt":"msg","to":"thermostatTemperatureSetpoint","tot":"str"}],"action":"","property":"","from":"","to":"","reg":false,"x":650,"y":760,"wires":[["891efa41.8e8308"]]},{"id":"cdfe8ddc.ab3c6","type":"function","z":"1fdba310.d04cad","name":"Split","func":"return [\n    { payload: msg.payload.thermostatTemperatureSetpoint },\n];\n\n// Google returns thermostat mode too, but we currently don't handle different thermostat modes","outputs":1,"noerr":0,"x":1130,"y":740,"wires":[["e2c467bd.2a2e58"]],"outputLabels":["thermostatTemperatureSetpoint"]},{"id":"5efccd01.2e28f4","type":"mqtt in","z":"1fdba310.d04cad","name":"","topic":"home/kitchen/current-temp","qos":"2","datatype":"auto","broker":"","x":350,"y":720,"wires":[["3086bc12.910434"]]},{"id":"62becde4.16ca84","type":"mqtt in","z":"1fdba310.d04cad","name":"","topic":"home/kitchen/target-temp","qos":"2","datatype":"auto","broker":"","x":350,"y":760,"wires":[["1344bd56.a60ac3"]]},{"id":"e2c467bd.2a2e58","type":"mqtt out","z":"1fdba310.d04cad","name":"","topic":"home/kitchen/set-target-temp","qos":"","retain":"","broker":"","x":1340,"y":740,"wires":[]}]

#### - Window
`topic` can be `openPercent`, `online` or something else.

If `topic` is `openPercent` then `payload` must be integer and indicates the percentage that the window is opened where 0 is closed and 100 is fully open.

        msg.topic = 'openPercent'
        msg.payload = 50


If `topic` is `online` then `payload` must be boolean and tells the online state of the window.

        msg.topic = 'online'
        msg.payload = true

If `topic` is something else then `payload` must be an object and tells both the open state as well as the online state of the window.

        msg.topic = 'set'
        msg.payload = {
          openPercent: false,
          online: true
        }

Example flow:

        [{"id":"9a73b064.fff81","type":"google-window","z":"1fdba310.d04cad","client":"","name":"Example Window","topic":"example","passthru":false,"x":890,"y":1340,"wires":[["90d22fa7.814b2"]]},{"id":"d928b0f2.a4b38","type":"change","z":"1fdba310.d04cad","name":"topic = openPercent","rules":[{"t":"set","p":"topic","pt":"msg","to":"openPercent","tot":"str"}],"action":"","property":"","from":"","to":"","reg":false,"x":660,"y":1340,"wires":[["9a73b064.fff81"]]},{"id":"90d22fa7.814b2","type":"function","z":"1fdba310.d04cad","name":"Split","func":"return [\n    { payload: msg.payload.openPercent },\n];","outputs":1,"noerr":0,"x":1070,"y":1340,"wires":[["51c28adb.ae4ae4"]],"outputLabels":["openPercent"]},{"id":"ac90bdcb.277bc","type":"mqtt in","z":"1fdba310.d04cad","name":"","topic":"home/window/state","qos":"2","datatype":"auto","broker":"","x":430,"y":1340,"wires":[["d928b0f2.a4b38"]]},{"id":"51c28adb.ae4ae4","type":"mqtt out","z":"1fdba310.d04cad","name":"","topic":"home/window/set-state","qos":"","retain":"","broker":"","x":1260,"y":1340,"wires":[]}]


#### - Scene
Messages sent to this node is simply passed through. One cannot tell Google SmartHome to activate a scene, they tell us.


#### - Vacuum
`topic` can be `on`, `online` or something else.

If `topic` is `on` then `payload` must be boolean and and tells the state of the vacuum.

        msg.topic = 'on'
        msg.payload = true

If `topic` is `online` then `payload` must be boolean and tells the online state of the vacuum.

        msg.topic = 'online'
        msg.payload = true

If `topic` is something else then `payload` must be an object and tells both the on state as well as the online state of the vacuum.

        msg.topic = 'set'
        msg.payload = {
          on: true,
          online: true
        }


#### - Fan
`topic` can be `on`, `online` or something else.

If `topic` is `on` then `payload` must be boolean and and tells the state of the fan.

        msg.topic = 'on'
        msg.payload = true

If `topic` is `online` then `payload` must be boolean and tells the online state of the fan.

        msg.topic = 'online'
        msg.payload = true

If `topic` is something else then `payload` must be an object and tells both the on state as well as the online state of the fan.

        msg.topic = 'set'
        msg.payload = {
          on: true,
          online: true
        }

#### - Management
`topic` can be `restart_server`, `report_state` or `request_sync`.

`payload` is not used for anything.

`restart_server` is used to stop then start the built-in webserver. Can be used when your SSL certificate has been renewed and needs to be re-read by the webserver.

`report_state` will force an update of all states to Google. Mostly usefull for debugging.

`request_sync` will request Google to sync to learn about new or changed devices. This usually happens automatically.

---
## The config node

**Local Authentication**

  `Username` and `Password`: A username and password used when you link Google SmartHome to this node.
  
<<<<<<< HEAD
  `Token Duration`: The authorization token duration used by Google SmartHome to identify itself to node-red SmartHome plugin.
=======
  `Token Duration`: The authorization token duration used by Google SmartHome to identify itself to node-red SmartHome plugin. Default is 60 minutes.
>>>>>>> 40648810

**Actions on Google Project Settings**

  `Client ID`: The client id you entered in the *Google on Actions* project.

  `Client Secret`: The client secret you entered in the *Google on Actions* project.

**Google HomeGraph Settings**

  `Jwt Key`: Full or relative to the Node-RED config folder path to JWT key file (the one downloaded in the *Add Report State* section).

  `Report Interval (m)`: Time, in minutes, between report updates are sent to Google.

**Built-in Web Server Settings**

  `Port`: TCP port of your choosing for incoming connections from Google. Must match what you entered in the *Google on Actions* project.

  `Use external SSL offload`: If enabled, SSL encryption is not used by the node and must be done elsewhere.

  `Public Key`: Full path to public key file, e.g. `fullchain.pem` from Let's Encrypt.

  `Private Key`: Full path to private key file, e.g. `privkey.pem` from Let's Encrypt.

---
## Google SmartHome Setup Instructions

See the developer guide and release notes at [https://developers.google.com/actions/](https://developers.google.com/actions/) for more details.

#### Create and setup project in Actions Console

1. Use the [Actions on Google Console](https://console.actions.google.com) to add a new project with a name of your choosing and click *Create Project*.
2. Click *Home Control*, then click *Smart Home*.
3. On the left navigation menu under *SETUP*, click on *Invocation*.
4. Add your App's name. Click *Save*.
5. On the left navigation menu under *DEPLOY*, click on *Directory Information*.
6. Add your App info, including images, a contact email and privacy policy. This information can all be edited before submitting for review.
7. Click *Save*.

#### Add Request Sync
~~*Note: I'm almost certain this part is not needed.*~~

The Request Sync feature allows the nodes in this package to send a request to the Home Graph to send a new SYNC request.

1. Navigate to the [Google Cloud Console API Manager](https://console.developers.google.com/apis) for your project id.
2. Enable the [HomeGraph API](https://console.cloud.google.com/apis/api/homegraph.googleapis.com/overview). This will be used to request a new sync and to report the state back to the HomeGraph.
3. ~~Click Credentials~~
4. ~~Click 'Create credentials'~~
5. ~~Click 'API key'~~
6. ~~Copy the API key shown and insert it in `smart-home-provider/cloud/config-provider.js`~~
7. ~~Enable Request-Sync API using [these instructions](https://developers.google.com/actions/smarthome/create-app#request-sync).~~

#### Add Report State
The Report State feature allows the nodes in this package to proactively provide the current state of devices to the Home Graph without a `QUERY` request. This is done securely through [JWT (JSON web tokens)](https://jwt.io/).

1. Navigate to the [Google Cloud Console API & Services page](https://console.cloud.google.com/apis/credentials)
2. Select **Create Credentials** and create a **Service account key**
3. Create the account and download a JSON file.
   Save this as `jwt-key.json`. You must copy this file to your Node-RED server, in a location where the Node-RED service can read it.

#### Final touches

1. Navigate back to the [Actions on Google Console](https://console.actions.google.com).
2. On the left navigation menu under *BUILD*, click on *Actions*. Click on *Add Your First Action* and choose your app's language(s).
3. Enter the URL for fulfillment, e.g. https://example.com:3001/smarthome, click *Done*.
4. On the left navigation menu under *ADVANCED OPTIONS*, click on *Account Linking*.
5. Select *No, I only want to allow account creation on my website*. Click *Next*.
6. For Linking Type, select *OAuth*.
7. For Grant Type, select 'Authorization Code' for Grant Type.
8. Under Client Information, enter the client ID and secret from earlier.
9. The Authorization URL is the hosted URL of your app with '/oauth' as the path, e.g. https://example.com:3001/oauth
10. The Token URL is the hosted URL of your app with '/token' as the path, e.g. https://example.com:3001/token
11. Enter any remaining necessary information you might need for authentication your app. Click *Save*.
12. On the left navigation menu under *Test*, click on *Simulator*, to begin using this app.

*Note:* The `example.com` name in the above text must be your actual domain name (and the same name as used in your SSL certficate).

#### Setup Account linking

1. On a device with the Google Assistant logged into the same account used to create the project in the Actions Console, enter your Assistant settings.
2. Click Home Control.
3. Click the '+' sign to add a device.
4. Find your app in the list of providers. It will be `[test]` and then your app name.
5. Log in to your service. Username and password is the ones you specified in the configuration node.
6. Start using the Google Assistant.

---
## Troubleshooting

- It seems that the Google Smart Home app is taken partially out of test after some time (months?). Existing devices works fine but new devices cannot be added and existing devices cannot be deleted. The Management node will output messages like this:

        "_type": "actions-requestsync",
        "msg": {
                "error": {
                        "code": 400,
                        "message": "Request contains an invalid argument.",
                        "status": "INVALID_ARGUMENT"
                }
        }
  Go to [Actions on Google Console](https://console.actions.google.com), select the *Simulator* and start the test again.
- Google might say that it cannot reach your device if that device did not update its state at least once after creation.
- Check if your service is reachable from the outside. Use [reqbin.com](https://reqbin.com/) or a similar tool to
  send a GET request to https://example.com:3001/login (with your hostname and port). It must answer with status
  200 (OK) and some HTML code in the body. Use https://www.ssllabs.com/ssltest/ to check your SSL certificate.
- Unlink and relink your account in the Google Home app.
- Check Node-RED's logfiles.
- Toggle "Enable Node debug" in the configuration node, connect a debug node to the output of the management node and
  look for debug messages.

---
## Credits
Parts of this README and large parts of the code comes from Google. [Actions on Google: Smart Home sample using Node.js](https://github.com/actions-on-google/smart-home-nodejs) in particular has been of great value.

## Copyright and license
Copyright 2018 - 2020 Michael Jacobsen under [the GNU General Public License version 3](LICENSE).<|MERGE_RESOLUTION|>--- conflicted
+++ resolved
@@ -369,11 +369,7 @@
 
   `Username` and `Password`: A username and password used when you link Google SmartHome to this node.
   
-<<<<<<< HEAD
-  `Token Duration`: The authorization token duration used by Google SmartHome to identify itself to node-red SmartHome plugin.
-=======
   `Token Duration`: The authorization token duration used by Google SmartHome to identify itself to node-red SmartHome plugin. Default is 60 minutes.
->>>>>>> 40648810
 
 **Actions on Google Project Settings**
 
