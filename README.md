# WARNING: Beta code! (But we're getting there :-)

## Table of Contents
- [Introduction](#introduction)
- [Prerequisites](#prerequisites)
- [Setup Instructions](#setup-instructions)
- [Nodes in this package](#nodes-in-this-package)
  - [General Information](#general-information)
  - [Light On/Off](#--light-onoff-a-light-that-can-be-switched-on-and-off-only)
  - [Dimmable Light](#--dimmable-light)
  - [Color Temperature Light](#--color-temperature-light)
  - [Color (HSV) Light](#--color-hsv-light)
  - [Color (RGB) Light](#--color-rgb-light)
  - [Outlet](#--outlet)
  - [Thermostat](#--thermostat)
  - [Window](#--window)
  - [Scene](#--scene)
  - [Vacuum](#--vacuum)
  - [Fan](#--fan)
  - [Management](#--management)
- [The config node](#the-config-node)
- [Troubleshooting](#troubleshooting)
- [Credits](#credits)
- [Copyright and license](#copyright-and-license)

---
## Introduction

A collection of Node-RED nodes to control your smart home devices via Google Assistant.

---
## Prerequisites

1. You are going to need a 'real' SSL certificate e.g. from [Let’s Encrypt](https://letsencrypt.org/).
2. You also need to be able to forward TCP traffic coming in from the Internet to your Node-RED server on a port you
specify. This is not your full Node-RED server but a service started by `node-red-contrib-google-smarhome`, providing
only the functions needed by Google.
3. This package requires NodeJS version 7.6.0 at a minimum. If, during start of Node-RED, you get this warning, your version on NodeJS is too old:
`[warn] [node-red-contrib-google-smarthome/google-smarthome] SyntaxError: Unexpected token ( (line:30)`

---
## Setup Instructions

#### Create and set up project in Actions Console

See the developer guide and release notes at https://developers.google.com/assistant/smarthome/overview for more details.

1. Go to [Actions on Google Console](https://console.actions.google.com).
1. Click on *New project* to add a new project with a name and language of your choice and click *Create Project*. 
1. Choose type *Smart Home*, then click *Start Building*.
1. From the top menu under *Develop*, click on *Invocation*.
1. Enter your App's name. Click *Save*.
1. On the *Develop* tab, choose *Actions* on the left menu. Enter the URL for fulfillment, e.g. https://example.com:3001/smarthome. Leave all other fields empty. Click *Save*.
1. Still on the *Develop* tab, choose *Account linking* on the left menu. Fill out the fields as following:
    * Client ID and secret: Credentials, with wich Google will authenticate against your app. Use a password generator tool
      to generate two strings of reasonable length and complexity. Copy both strings, you'll need them later.
    * Authorization URL: is the hosted URL of your app with '/oauth' as the path, e.g. https://example.com:3001/oauth.
    * Token URL: is the hosted URL of your app with '/token' as the path, e.g. https://example.com:3001/token.
    * Leave all other fields empty.
1. Click *Save*.
1. You don't need to fill in anything on the *Deploy* tab.
1. On tab *Test*, click *Reset Test*.

*Note:* Adjust the URLs like https://example.com:3001/smarthome to your own hostname, port and settings.

#### Enable HomeGraph API

The HomeGraph API is used to report the state of your devices to Google and to request a SYNC to inform Google about new or updated devices.

1. Go to the [Home Graph API on Google Cloud Console API Manager](https://console.cloud.google.com/apis/api/homegraph.googleapis.com/overview).
1. In the header bar select your project from the project chooser.
1. Enable the [HomeGraph API].
1. Navigate to the [Google Cloud Console API & Services page](https://console.cloud.google.com/apis/credentials).
1. Again, select your project in the header bar.
1. Select *Create Credentials* and create a *Service account key*.
1. Enter a name for your service account and click *Create*.
1. You don't need to add roles or user in the next steps.
1. Your new service account is listed on the Credentials page. Click on it.
1. Click on *Add Key* to create a new key of type JSON.
1. Download the JSON file and copy it to your Node-RED server, in a location where the Node-RED service can read it.

#### Install and configure Node-RED module

1. Install `node-red-contrib-google-smarthome` from Node-RED's palette and restart Node-RED.
1. Place the Management node from the section "Google Smart Home" on a flow.
1. Edit the management node and open its config. Fill in the fields as following:
    * Name: A name for your config node.
    * Username/Password: The credentials you want to use when linking your account in the Google Home App later. These are not the credentials to your Google account!
    * Client ID and Secret: The same strings you generated and entered on Google Search Console earlier.
    * Jwt Key: The JSON file you downloaded earlier. Can be an absolute path or a path relative to Node-REDs user dir.
    * Port: The port on which the service should run. If left empty, it will run on the same port as Node-RED.
    * Path: URL path on which the service will run. If left empty, https://example.com:3001/smarthome will be used. If set, it will be https://example.com:3001/<yourpath>/smarthome.
    * Use external SSL offload: Check, if you want do SSL decryption on an external load balancer.
    * Public and Private Key: Path to public and private key of your SSL certificate (if you do not use external SSL decryption).
1. Deploy the flow.
1. Check if your service is reachable from the internet. Use a tool like https://reqbin.com to send a GET request to https://example.com:3001/check (using your domain name and port). It must answer with status 200 and the message "SUCCESS".

#### Setup Account linking

1. Open the Google Home App on a device logged into the same account used to create the project in the Actions Console.
1. Click the '+' sign to add a device.
1. Click *Set up device*.
1, Click *Have something already set up*.
1. Find your app in the list of providers. It will be `[test]` and then your app name.
1. Log in to your service. Username and password are the ones you specified in the configuration node.
1. Start using the Google Assistant.


---
## Nodes in this package
### General information
1. If `online` is set to `false` for a node, Google SmartHome is not going to be able to control the node. It will also show as `offline` in the Google Home app.
2. The nodes will do their best to convert incoming payload data to the required type. You can send a string of e.g. `ON` and it will be converted to `true`.
3. Topics must be either as stated below or prepended with one or more `/`. E.g. `my/topic/on`. The nodes only looks for the part after the last `/`, if any.

#### - Light On/Off (a light that can be switched on and off only)
`topic` can be `on`, `online` or something else.

If `topic` is `on` then `payload` must be boolean and tells the state of the light.

        msg.topic = 'on'
        msg.payload = true

If `topic` is `online` then `payload` must be boolean and tells the online state of the light.

        msg.topic = 'online'
        msg.payload = true

If `topic` is something else then `payload` must be an object and tells all the states of the light.

        msg.topic = 'set'
        msg.payload = {
          on: false,
          online: true
        }

#### - Dimmable Light
`topic` can be `on`, `online`, `brightness` or something else.

If `topic` is `on` then `payload` must be boolean and tells the state of the light.

        msg.topic = 'on'
        msg.payload = true

If `topic` is `online` then `payload` must be boolean and tells the online state of the light.

        msg.topic = 'online'
        msg.payload = true

If `topic` is `brightness` then `payload` must be a number and tells the brightness of the light. Range is 0 through 100.

        msg.topic = 'brightness'
        msg.payload = 75

If `topic` is something else then `payload` must be an object and tells all the states of the light.

        msg.topic = 'set'
        msg.payload = {
          on: false,
          online: true,
          brightness: 100
        }

#### - Color Temperature Light
`topic` can be `on`, `online`, `brightness`, `temperature` or something else.

If `topic` is `on` then `payload` must be boolean and tells the state of the light.

        msg.topic = 'on'
        msg.payload = true

If `topic` is `online` then `payload` must be boolean and tells the online state of the light.

        msg.topic = 'online'
        msg.payload = true

If `topic` is `brightness` then `payload` must be a number and tells the brightness of the light. Range is 0 through 100.

        msg.topic = 'brightness'
        msg.payload = 75

If `topic` is `temperature` then `payload` must be a number and tells the color temperature of the light. Range is 2000 through 6000.

        msg.topic = 'temperature'
        msg.payload = 3000


If `topic` is something else then `payload` must be an object and tells all the states of the light.

        msg.topic = 'set'
        msg.payload = {
          on: false,
          online: true,
          brightness: 100,
          temperature: 100
        }

Example flow:

        [{"id":"43870b89.3a30f4","type":"mqtt in","z":"1fdba310.d04cad","name":"","topic":"home/lamp/power","qos":"2","datatype":"auto","broker":"","x":310,"y":1640,"wires":[["45ed43ce.a1c31c"]]},{"id":"e099c1c7.36ea5","type":"mqtt out","z":"1fdba310.d04cad","name":"","topic":"home/lamp/set-power","qos":"","retain":"","broker":"","x":1260,"y":1640,"wires":[]},{"id":"45ed43ce.a1c31c","type":"change","z":"1fdba310.d04cad","name":"topic = on","rules":[{"t":"set","p":"topic","pt":"msg","to":"on","tot":"str"}],"action":"","property":"","from":"","to":"","reg":false,"x":540,"y":1640,"wires":[["d068a2c2.0e73a"]]},{"id":"295718c8.bc2448","type":"mqtt in","z":"1fdba310.d04cad","name":"","topic":"home/lamp/brightness","qos":"2","datatype":"auto","broker":"","x":320,"y":1680,"wires":[["a82a5960.98e028"]]},{"id":"a82a5960.98e028","type":"change","z":"1fdba310.d04cad","name":"topic = brightness","rules":[{"t":"set","p":"topic","pt":"msg","to":"brightness","tot":"str"}],"action":"","property":"","from":"","to":"","reg":false,"x":570,"y":1680,"wires":[["d068a2c2.0e73a"]]},{"id":"90c6be23.e6b76","type":"function","z":"1fdba310.d04cad","name":"Split","func":"return [\n    { payload: msg.payload.on },\n    { payload: msg.payload.brightness },\n    { payload: msg.payload.temperature },\n];","outputs":3,"noerr":0,"initialize":"","finalize":"","x":1050,"y":1680,"wires":[["e099c1c7.36ea5"],["57b812df.521b7c"],["d5b88148.ecde9"]],"outputLabels":["on","brightness","temperature"]},{"id":"57b812df.521b7c","type":"mqtt out","z":"1fdba310.d04cad","name":"","topic":"home/lamp/set-brightness","qos":"","retain":"","broker":"","x":1270,"y":1680,"wires":[]},{"id":"d068a2c2.0e73a","type":"google-light-temperature","z":"1fdba310.d04cad","client":"","name":"Example Colortemp Light","topic":"example-colortemp-light","passthru":false,"x":830,"y":1680,"wires":[["90c6be23.e6b76"]]},{"id":"e99a1c80.cbf9b","type":"mqtt in","z":"1fdba310.d04cad","name":"","topic":"home/lamp/colortemp","qos":"2","datatype":"auto","broker":"","x":320,"y":1720,"wires":[["e2b08d53.e775"]]},{"id":"e2b08d53.e775","type":"change","z":"1fdba310.d04cad","name":"topic = temperature","rules":[{"t":"set","p":"topic","pt":"msg","to":"temperature","tot":"str"}],"action":"","property":"","from":"","to":"","reg":false,"x":570,"y":1720,"wires":[["d068a2c2.0e73a"]]},{"id":"d5b88148.ecde9","type":"mqtt out","z":"1fdba310.d04cad","name":"","topic":"home/lamp/set-brightness","qos":"","retain":"","broker":"","x":1270,"y":1720,"wires":[]}]

#### - Color (HSV) Light
`topic` can be `on`, `online`, `brightness`, `hue`, `saturation`, `value` or something else.

If `topic` is `on` then `payload` must be boolean and tells the state of the light.

        msg.topic = 'on'
        msg.payload = true

If `topic` is `online` then `payload` must be boolean and tells the online state of the light.

        msg.topic = 'online'
        msg.payload = true

If `topic` is `brightness` then `payload` must be a number and tells the brightness of the light. Range is 0 through 100.

        msg.topic = 'brightness'
        msg.payload = 75

If `topic` is `hue` then `payload` must be a number and tells the hue of the light. Range is 0.0 through 360.0.

        msg.topic = 'hue'
        msg.payload = 120.0

If `topic` is `saturation` then `payload` must be a number and tells the saturation of the light. Range is 0.0 through 100.0.

        msg.topic = 'saturation'
        msg.payload = 100.0

If `topic` is `value` then `payload` must be a number and tells the value of the light. Range is 0.0 through 100.0.

        msg.topic = 'value'
        msg.payload = 100.0

If `topic` is something else then `payload` must be an object and tells all the states of the light.

        msg.topic = 'set'
        msg.payload = {
          on: false,
          online: true,
          brightness: 100,
          hue: 120.0,
          saturation: 100.0,
          value: 100.0
        }

#### - Color (RGB) Light
`topic` can be `on`, `online`, `brightness`, `rgb` or something else.

If `topic` is `on` then `payload` must be boolean and tells the state of the light.

        msg.topic = 'on'
        msg.payload = true

If `topic` is `online` then `payload` must be boolean and tells the online state of the light.

        msg.topic = 'online'
        msg.payload = true

If `topic` is `brightness` then `payload` must be a number and tells the brightness of the light. Range is 0 through 100.

        msg.topic = 'brightness'
        msg.payload = 75

If `topic` is `rgb` then `payload` must be a number and tells the RGB values of the light. Range is 0 through 16777215.

        msg.topic = 'rgb'
        msg.payload = 255

*Hint:* red = 16711680, green = 65280, blue = 255.

If `topic` is something else then `payload` must be an object and tells all the states of the light.

        msg.topic = 'set'
        msg.payload = {
          on: false,
          online: true,
          brightness: 100,
          rgb: 255,
        }

#### - Outlet
`topic` can be `on`, `online` or something else.

If `topic` is `on` then `payload` must be boolean and tells the state of the outlet.

        msg.topic = 'on'
        msg.payload = true

If `topic` is `online` then `payload` must be boolean and tells the online state of the outlet.

        msg.topic = 'online'
        msg.payload = true

If `topic` is something else then `payload` must be an object and tells both the on state as well as the online state of the outlet.

        msg.topic = 'set'
        msg.payload = {
          on: false,
          online: true
        }

Example flow:

        [{"id":"980e90e8.c7796","type":"mqtt in","z":"1fdba310.d04cad","name":"","topic":"home/outlet/power","qos":"2","datatype":"auto","broker":"","x":530,"y":460,"wires":[["6637f52f.da97cc"]]},{"id":"6f5daaf0.f5dce4","type":"mqtt out","z":"1fdba310.d04cad","name":"","topic":"home/outlet/set-power","qos":"","retain":"","broker":"","x":1340,"y":460,"wires":[]},{"id":"9eca40d3.9338b","type":"google-outlet","z":"1fdba310.d04cad","client":"","name":"Example Outlet","topic":"example","passthru":false,"x":940,"y":460,"wires":[["48723761.d78bb8"]]},{"id":"6637f52f.da97cc","type":"change","z":"1fdba310.d04cad","name":"topic = on","rules":[{"t":"set","p":"topic","pt":"msg","to":"on","tot":"str"}],"action":"","property":"","from":"","to":"","reg":false,"x":740,"y":460,"wires":[["9eca40d3.9338b"]]},{"id":"48723761.d78bb8","type":"function","z":"1fdba310.d04cad","name":"Split","func":"return [\n    { payload: msg.payload.on },\n];","outputs":1,"noerr":0,"x":1130,"y":460,"wires":[["6f5daaf0.f5dce4"]],"outputLabels":["on"]}]

#### - Thermostat
`topic` can be `thermostatTemperatureAmbient`, `thermostatTemperatureSetpoint` or something else.

If `topic` is `thermostatTemperatureAmbient` then `payload` must be a float and indicates the current ambient (room) temperature.

        msg.topic = 'thermostatTemperatureAmbient'
        msg.payload = 21.5

If `topic` is `thermostatTemperatureSetpoint` then `payload` must be a float and indicates the target temperature of the thermostat.

        msg.topic = 'thermostatTemperatureSetpoint'
        msg.payload = 20.0

If `topic` is `online` then `payload` must be boolean and tells the online state of the thermostat.

        msg.topic = 'online'
        msg.payload = true

If `topic` is something else then `payload` must be an object and tells the online state, ambient and target temperature of the thermostate.

        msg.topic = 'set'
        msg.payload = {
          thermostatTemperatureAmbient: 21.5,
          thermostatTemperatureSetpoint: 20.0,
          online: true
        }

Example flow:

        [{"id":"891efa41.8e8308","type":"google-thermostat","z":"1fdba310.d04cad","client":"","name":"Example Thermostat","topic":"example","passthru":false,"x":940,"y":740,"wires":[["cdfe8ddc.ab3c6"]]},{"id":"3086bc12.910434","type":"change","z":"1fdba310.d04cad","name":"topic = thermostatTemperatureAmbient","rules":[{"t":"set","p":"topic","pt":"msg","to":"thermostatTemperatureAmbient","tot":"str"}],"action":"","property":"","from":"","to":"","reg":false,"x":650,"y":720,"wires":[["891efa41.8e8308"]]},{"id":"1344bd56.a60ac3","type":"change","z":"1fdba310.d04cad","name":"topic = thermostatTemperatureSetpoint","rules":[{"t":"set","p":"topic","pt":"msg","to":"thermostatTemperatureSetpoint","tot":"str"}],"action":"","property":"","from":"","to":"","reg":false,"x":650,"y":760,"wires":[["891efa41.8e8308"]]},{"id":"cdfe8ddc.ab3c6","type":"function","z":"1fdba310.d04cad","name":"Split","func":"return [\n    { payload: msg.payload.thermostatTemperatureSetpoint },\n];\n\n// Google returns thermostat mode too, but we currently don't handle different thermostat modes","outputs":1,"noerr":0,"x":1130,"y":740,"wires":[["e2c467bd.2a2e58"]],"outputLabels":["thermostatTemperatureSetpoint"]},{"id":"5efccd01.2e28f4","type":"mqtt in","z":"1fdba310.d04cad","name":"","topic":"home/kitchen/current-temp","qos":"2","datatype":"auto","broker":"","x":350,"y":720,"wires":[["3086bc12.910434"]]},{"id":"62becde4.16ca84","type":"mqtt in","z":"1fdba310.d04cad","name":"","topic":"home/kitchen/target-temp","qos":"2","datatype":"auto","broker":"","x":350,"y":760,"wires":[["1344bd56.a60ac3"]]},{"id":"e2c467bd.2a2e58","type":"mqtt out","z":"1fdba310.d04cad","name":"","topic":"home/kitchen/set-target-temp","qos":"","retain":"","broker":"","x":1340,"y":740,"wires":[]}]

#### - Window
`topic` can be `openPercent`, `online` or something else.

If `topic` is `openPercent` then `payload` must be integer and indicates the percentage that the window is opened where 0 is closed and 100 is fully open.

        msg.topic = 'openPercent'
        msg.payload = 50


If `topic` is `online` then `payload` must be boolean and tells the online state of the window.

        msg.topic = 'online'
        msg.payload = true

If `topic` is something else then `payload` must be an object and tells both the open state as well as the online state of the window.

        msg.topic = 'set'
        msg.payload = {
          openPercent: false,
          online: true
        }

Example flow:

        [{"id":"9a73b064.fff81","type":"google-window","z":"1fdba310.d04cad","client":"","name":"Example Window","topic":"example","passthru":false,"x":890,"y":1340,"wires":[["90d22fa7.814b2"]]},{"id":"d928b0f2.a4b38","type":"change","z":"1fdba310.d04cad","name":"topic = openPercent","rules":[{"t":"set","p":"topic","pt":"msg","to":"openPercent","tot":"str"}],"action":"","property":"","from":"","to":"","reg":false,"x":660,"y":1340,"wires":[["9a73b064.fff81"]]},{"id":"90d22fa7.814b2","type":"function","z":"1fdba310.d04cad","name":"Split","func":"return [\n    { payload: msg.payload.openPercent },\n];","outputs":1,"noerr":0,"x":1070,"y":1340,"wires":[["51c28adb.ae4ae4"]],"outputLabels":["openPercent"]},{"id":"ac90bdcb.277bc","type":"mqtt in","z":"1fdba310.d04cad","name":"","topic":"home/window/state","qos":"2","datatype":"auto","broker":"","x":430,"y":1340,"wires":[["d928b0f2.a4b38"]]},{"id":"51c28adb.ae4ae4","type":"mqtt out","z":"1fdba310.d04cad","name":"","topic":"home/window/set-state","qos":"","retain":"","broker":"","x":1260,"y":1340,"wires":[]}]


#### - Scene
Messages sent to this node is simply passed through. One cannot tell Google SmartHome to activate a scene, they tell us.


#### - Vacuum
`topic` can be `on`, `online` or something else.

If `topic` is `on` then `payload` must be boolean and and tells the state of the vacuum.

        msg.topic = 'on'
        msg.payload = true

If `topic` is `online` then `payload` must be boolean and tells the online state of the vacuum.

        msg.topic = 'online'
        msg.payload = true

If `topic` is something else then `payload` must be an object and tells both the on state as well as the online state of the vacuum.

        msg.topic = 'set'
        msg.payload = {
          on: true,
          online: true
        }


#### - Fan
`topic` can be `on`, `online` or something else.

If `topic` is `on` then `payload` must be boolean and and tells the state of the fan.

        msg.topic = 'on'
        msg.payload = true

If `topic` is `online` then `payload` must be boolean and tells the online state of the fan.

        msg.topic = 'online'
        msg.payload = true

If `topic` is something else then `payload` must be an object and tells both the on state as well as the online state of the fan.

        msg.topic = 'set'
        msg.payload = {
          on: true,
          online: true
        }

#### - Management
`topic` can be `restart_server`, `report_state` or `request_sync`.

`payload` is not used for anything.

`restart_server` is used to stop then start the built-in webserver. Can be used when your SSL certificate has been renewed and needs to be re-read by the webserver.

`report_state` will force an update of all states to Google. Mostly usefull for debugging.

`request_sync` will request Google to sync to learn about new or changed devices. This usually happens automatically.

---
## The config node

**Local Authentication**

  `Use Google Login`: If enabled, use the Google login authentication.

  `Login Client ID`: If Google Login is enabled, The client id you gained from the *Google Sign-In* integration..

  `Authorized emails`: If Google Login is enabled, The email, comma-separated, authorized to log in.

  `Username` and `Password`: If Google Login is disabled, a username and password used when you link Google SmartHome to this node.
  
  `Token Duration`: The authorization token duration used by Google SmartHome to identify itself to node-red SmartHome plugin. Default is 60 minutes.

**Actions on Google Project Settings**

  `Client ID`: The client id you entered in the *Google on Actions* project.

  `Client Secret`: The client secret you entered in the *Google on Actions* project.

**Google HomeGraph Settings**

  `Jwt Key`: Full or relative to the Node-RED config folder path to JWT key file (the one downloaded in the *Add Report State* section).

  `Report Interval (m)`: Time, in minutes, between report updates are sent to Google.

**Web Server Settings**

  `Use http Node-RED root path`: If enabled, use the same http root path prefix configured for Node-RED, otherwise use /.

  `Path`: The path prefix to use for the requests. Default is /smarthome.

  `Port`: TCP port of your choosing for incoming connections from Google. Must match what you entered in the *Google on Actions* project.

  `Use external SSL offload`: If enabled, SSL encryption is not used by the node and must be done elsewhere.

  `Public Key`: Full path to public key file, e.g. `fullchain.pem` from Let's Encrypt.

  `Private Key`: Full path to private key file, e.g. `privkey.pem` from Let's Encrypt.

---
<<<<<<< HEAD
## Google SmartHome Setup Instructions

See the developer guide and release notes at [https://developers.google.com/assistant](https://developers.google.com/assistant) for more details.

#### Create and setup project in Actions Console

1. Use the [Actions on Google Console](https://console.actions.google.com) to add a new project with a name of your choosing and click *Create Project*.  See [Create a smart home Action](https://developers.google.com/assistant/smarthome/develop/create) for more datails.
2. Click *Home Control*, then click *Smart Home*.
3. On the left navigation menu under *SETUP*, click on *Invocation*.
4. Add your App's name. Click *Save*.
5. On the left navigation menu under *DEPLOY*, click on *Directory Information*.
6. Add your App info, including images, a contact email and privacy policy. This information can all be edited before submitting for review.
7. Click *Save*.

#### Add Request Sync
~~*Note: I'm almost certain this part is not needed.*~~

The Request Sync feature allows the nodes in this package to send a request to the Home Graph to send a new SYNC request. See [Request Sync](https://developers.google.com/assistant/smarthome/develop/request-sync) for more datails.

1. Navigate to the [Google Cloud Console API Manager](https://console.developers.google.com/apis) for your project id.
2. Enable the [HomeGraph API](https://console.cloud.google.com/apis/api/homegraph.googleapis.com/overview). This will be used to request a new sync and to report the state back to the HomeGraph.
3. ~~Click Credentials~~
4. ~~Click 'Create credentials'~~
5. ~~Click 'API key'~~
6. ~~Copy the API key shown and insert it in `smart-home-provider/cloud/config-provider.js`~~
7. ~~Enable Request-Sync API using [these instructions](https://developers.google.com/assistant/smarthome/create#request-sync).~~

#### Add Report State
The Report State feature allows the nodes in this package to proactively provide the current state of devices to the Home Graph without a `QUERY` request. This is done securely through [JWT (JSON web tokens)](https://jwt.io/). See [Report State](https://developers.google.com/assistant/smarthome/develop/report-state) for more datails.

1. Navigate to the [Google Cloud Console API & Services page](https://console.cloud.google.com/apis/credentials)
2. Select **Create Credentials** and create a **Service account key**
3. Create the account and download a JSON file.
   Save this as `jwt-key.json`. You must copy this file to your Node-RED server, in a location where the Node-RED service can read it.

#### Final touches

1. Navigate back to the [Actions on Google Console](https://console.actions.google.com).
2. On the left navigation menu under *BUILD*, click on *Actions*. Click on *Add Your First Action* and choose your app's language(s).
3. Enter the URL for fulfillment, e.g. https://example.com:3001/smarthome, click *Done*.
4. On the left navigation menu under *ADVANCED OPTIONS*, click on *Account Linking*.
5. Select *No, I only want to allow account creation on my website*. Click *Next*.
6. For Linking Type, select *OAuth*.
7. For Grant Type, select 'Authorization Code' for Grant Type.
8. Under Client Information, enter the client ID and secret from earlier.
9. The Authorization URL is the hosted URL of your app with '/oauth' as the path, e.g. https://example.com:3001/oauth
10. The Token URL is the hosted URL of your app with '/token' as the path, e.g. https://example.com:3001/token
11. Enter any remaining necessary information you might need for authentication your app. Click *Save*.
12. On the left navigation menu under *Test*, click on *Simulator*, to begin using this app.

*Note:* The `example.com` name in the above text must be your actual domain name (and the same name as used in your SSL certficate).

#### Setup Account linking

1. On a device with the Google Assistant logged into the same account used to create the project in the Actions Console, enter your Assistant settings.
2. Click Home Control.
3. Click the '+' sign to add a device.
4. Find your app in the list of providers. It will be `[test]` and then your app name.
5. Log in to your service. Username and password is the ones you specified in the configuration node.
6. Start using the Google Assistant.

#### Integrating Google Sign-In

The Google Sign-In feature allows to login using the Google credential. See [Integrating Google Sign-In into your web app](https://developers.google.com/identity/sign-in/web/sign-in) for more datails.


1. Navigate to the [Google Cloud Console API & Services page](https://console.cloud.google.com/apis/credentials)
2. Click Create credentials > OAuth client ID.
3. Select the Web application application type.
4. Name your OAuth 2.0 client and click Create

After configuration is complete, take note of the client ID that was created. You will need the client ID to complete the configuration.

---
=======
>>>>>>> ae2e94be
## Troubleshooting

- Go to [Actions on Google Console](https://console.actions.google.com), in tab *Test* choose *View logs in Google Cloud Platform*.
- Google might say that it cannot reach your device if that device did not update its state at least once after creation.
- Check if your service is reachable from the outside. Use [reqbin.com](https://reqbin.com/) or a similar tool to
  send a GET request to https://example.com:3001/check (with your hostname and port). It must answer with status
  200 (OK) and the message "SUCCESS". Use https://www.ssllabs.com/ssltest/ to check your SSL certificate.
- Unlink and relink your account in the Google Home app.
- Check Node-RED's logfiles.
- Toggle "Enable Node debug" in the configuration node, connect a debug node to the output of the management node and
  look for debug messages.

---
## Test script

**login_get**
```
#!/usr/bin/env bash
. ./data
curl "$BASE_URL/oauth?client_id=$GOOGLE_CLIENT_ID&response_type=code&state=$STATE_STRING&scope=$REQUESTED_SCOPES&user_locale=$LOCALE&redirect_uri=$REDIRECT_URI"
echo
```

**login_post**
```
#!/usr/bin/env bash
. ./data

EPWD=$(printf "%q" $PWD)
echo LOGIN POST
AUTH=$(curl -s --data "response_type=code" --data "state=$STATE_STRING" --data "client_id=$GOOGLE_CLIENT_ID" --data "username=$USERNAME" --data-urlencode "password=$PWD" --data-urlencode "redirect_uri=$REDIRECT_URI" $BASE_URL/oauth)
echo "AUTH RESPONSE: $AUTH"
CODE=${AUTH##*code=}
echo "CODE $CODE"
CODE=${CODE%%&*}
echo "CODE $CODE"
echo "CODE=\"$CODE\"" > code
```
**authorization_code**
```
#!/usr/bin/env bash
. ./data
. ./code

AUTH=$(curl -s --data "client_id=$GOOGLE_CLIENT_ID" \
--data "client_secret=$CLIENT_SECRET" \
--data "grant_type=authorization_code" \
--data "code=$CODE" \
--data-urlencode "redirect_uri=$REDIRECT_URI" \
$BASE_URL/token)
echo "AUTH $AUTH"
# echo "$AUTH" > auth.json
ACCESS_TOKEN=$(echo "$AUTH" | jq ".access_token")
REFRESH_TOKEN=$(echo "$AUTH" | jq ".refresh_token")
echo "ACCESS_TOKEN=$ACCESS_TOKEN" > code
echo "REFRESH_TOKEN=$REFRESH_TOKEN" >>code
echo
```

**refresh_token**
```
#!/usr/bin/env bash
. ./data
. ./code

AUTH=$(curl -s --data "client_id=$GOOGLE_CLIENT_ID" \
--data "client_secret=$CLIENT_SECRET" \
--data "grant_type=refresh_token" \
--data "refresh_token=$REFRESH_TOKEN" \
$BASE_URL/token)
echo "AUTH $AUTH"
if [[ $AUTH == *access_token* ]] ; then
  ACCESS_TOKEN=$(echo "$AUTH" | jq ".access_token")
  if [ -n "$ACCESS_TOKEN" ] ; then
    echo "ACCESS_TOKEN=$ACCESS_TOKEN" > code
    echo "REFRESH_TOKEN=$REFRESH_TOKEN" >>code
  fi
fi
echo
```

**command_on**
```
#!/usr/bin/env bash
. ./data
. ./code

SH_REQUEST="{\"inputs\":[{\"context\":{\"locale_country\":\"US\",\"locale_language\":\"en\"},\"intent\":\"action.devices.EXECUTE\",\"payload\":{\"commands\":[{\"devices\":[{\"customData\":{\"nodeid\":\"$NODE_ID\",\"type\":\"light-dimmable\"},\"id\":\"$NODE_ID\"}],\"execution\":[{\"command\":\"action.devices.commands.OnOff\",\"params\":{\"on\":true}}]}]}}],\"requestId\":\"123456789\"}"

curl -s \
        -H "authorization: Bearer $ACCESS_TOKEN" \
        -H "Content-Type: application/json;charset=UTF-8" \
        --data "$SH_REQUEST" \
        $BASE_URL/smarthome
echo ""
```

**data**
```
#!/usr/bin/env bash
PROJECT_ID="PROJECT_ID_FILL_IT"
GOOGLE_CLIENT_ID=123456789012345678901
STATE_STRING="STATE_STRING_FILL_IT"
REQUESTED_SCOPES="REQUESTED_SCOPES_FILL_IT"
LOCALE="LOCALE_FILL_IT"
REDIRECT_URI="https://oauth-redirect.googleusercontent.com/r/$PROJECT_ID"
REDIRECT_URI=$(printf "%q" "$REDIRECT_URI")
BASE_URL="http://localhost:1880/smart-home"
USERNAME="my_user"
PWD="my_password"
CLIENT_SECRET="some-secret-shared-with-google"
NODE_ID="1c188980.6d0c87"
```

---
## Credits
Parts of this README and large parts of the code comes from Google. [Actions on Google: Smart Home sample using Node.js](https://github.com/actions-on-google/smart-home-nodejs) in particular has been of great value.

## Copyright and license
Copyright 2018 - 2020 Michael Jacobsen under [the GNU General Public License version 3](LICENSE).<|MERGE_RESOLUTION|>--- conflicted
+++ resolved
@@ -106,6 +106,18 @@
 1. Start using the Google Assistant.
 
 
+#### Integrating Google Sign-In
+
+The Google Sign-In feature allows to login using the Google credential. See [Integrating Google Sign-In into your web app](https://developers.google.com/identity/sign-in/web/sign-in) for more datails.
+
+
+1. Navigate to the [Google Cloud Console API & Services page](https://console.cloud.google.com/apis/credentials)
+2. Click Create credentials > OAuth client ID.
+3. Select the Web application application type.
+4. Name your OAuth 2.0 client and click Create
+
+After configuration is complete, take note of the client ID that was created. You will need the client ID to complete the configuration.
+
 ---
 ## Nodes in this package
 ### General information
@@ -462,83 +474,6 @@
   `Private Key`: Full path to private key file, e.g. `privkey.pem` from Let's Encrypt.
 
 ---
-<<<<<<< HEAD
-## Google SmartHome Setup Instructions
-
-See the developer guide and release notes at [https://developers.google.com/assistant](https://developers.google.com/assistant) for more details.
-
-#### Create and setup project in Actions Console
-
-1. Use the [Actions on Google Console](https://console.actions.google.com) to add a new project with a name of your choosing and click *Create Project*.  See [Create a smart home Action](https://developers.google.com/assistant/smarthome/develop/create) for more datails.
-2. Click *Home Control*, then click *Smart Home*.
-3. On the left navigation menu under *SETUP*, click on *Invocation*.
-4. Add your App's name. Click *Save*.
-5. On the left navigation menu under *DEPLOY*, click on *Directory Information*.
-6. Add your App info, including images, a contact email and privacy policy. This information can all be edited before submitting for review.
-7. Click *Save*.
-
-#### Add Request Sync
-~~*Note: I'm almost certain this part is not needed.*~~
-
-The Request Sync feature allows the nodes in this package to send a request to the Home Graph to send a new SYNC request. See [Request Sync](https://developers.google.com/assistant/smarthome/develop/request-sync) for more datails.
-
-1. Navigate to the [Google Cloud Console API Manager](https://console.developers.google.com/apis) for your project id.
-2. Enable the [HomeGraph API](https://console.cloud.google.com/apis/api/homegraph.googleapis.com/overview). This will be used to request a new sync and to report the state back to the HomeGraph.
-3. ~~Click Credentials~~
-4. ~~Click 'Create credentials'~~
-5. ~~Click 'API key'~~
-6. ~~Copy the API key shown and insert it in `smart-home-provider/cloud/config-provider.js`~~
-7. ~~Enable Request-Sync API using [these instructions](https://developers.google.com/assistant/smarthome/create#request-sync).~~
-
-#### Add Report State
-The Report State feature allows the nodes in this package to proactively provide the current state of devices to the Home Graph without a `QUERY` request. This is done securely through [JWT (JSON web tokens)](https://jwt.io/). See [Report State](https://developers.google.com/assistant/smarthome/develop/report-state) for more datails.
-
-1. Navigate to the [Google Cloud Console API & Services page](https://console.cloud.google.com/apis/credentials)
-2. Select **Create Credentials** and create a **Service account key**
-3. Create the account and download a JSON file.
-   Save this as `jwt-key.json`. You must copy this file to your Node-RED server, in a location where the Node-RED service can read it.
-
-#### Final touches
-
-1. Navigate back to the [Actions on Google Console](https://console.actions.google.com).
-2. On the left navigation menu under *BUILD*, click on *Actions*. Click on *Add Your First Action* and choose your app's language(s).
-3. Enter the URL for fulfillment, e.g. https://example.com:3001/smarthome, click *Done*.
-4. On the left navigation menu under *ADVANCED OPTIONS*, click on *Account Linking*.
-5. Select *No, I only want to allow account creation on my website*. Click *Next*.
-6. For Linking Type, select *OAuth*.
-7. For Grant Type, select 'Authorization Code' for Grant Type.
-8. Under Client Information, enter the client ID and secret from earlier.
-9. The Authorization URL is the hosted URL of your app with '/oauth' as the path, e.g. https://example.com:3001/oauth
-10. The Token URL is the hosted URL of your app with '/token' as the path, e.g. https://example.com:3001/token
-11. Enter any remaining necessary information you might need for authentication your app. Click *Save*.
-12. On the left navigation menu under *Test*, click on *Simulator*, to begin using this app.
-
-*Note:* The `example.com` name in the above text must be your actual domain name (and the same name as used in your SSL certficate).
-
-#### Setup Account linking
-
-1. On a device with the Google Assistant logged into the same account used to create the project in the Actions Console, enter your Assistant settings.
-2. Click Home Control.
-3. Click the '+' sign to add a device.
-4. Find your app in the list of providers. It will be `[test]` and then your app name.
-5. Log in to your service. Username and password is the ones you specified in the configuration node.
-6. Start using the Google Assistant.
-
-#### Integrating Google Sign-In
-
-The Google Sign-In feature allows to login using the Google credential. See [Integrating Google Sign-In into your web app](https://developers.google.com/identity/sign-in/web/sign-in) for more datails.
-
-
-1. Navigate to the [Google Cloud Console API & Services page](https://console.cloud.google.com/apis/credentials)
-2. Click Create credentials > OAuth client ID.
-3. Select the Web application application type.
-4. Name your OAuth 2.0 client and click Create
-
-After configuration is complete, take note of the client ID that was created. You will need the client ID to complete the configuration.
-
----
-=======
->>>>>>> ae2e94be
 ## Troubleshooting
 
 - Go to [Actions on Google Console](https://console.actions.google.com), in tab *Test* choose *View logs in Google Cloud Platform*.
